{
  "name": "kurasuta",
<<<<<<< HEAD
  "version": "1.1.4",
=======
  "version": "1.1.3-next2",
>>>>>>> c1e07897
  "description": "A Custom discord.js Sharding Library inspired by eris-sharder.",
  "main": "dist/index.js",
  "typings": "typings/index.d.ts",
  "scripts": {
    "prepare": "gulp build"
  },
  "repository": {
    "type": "git",
    "url": "https://github.com/Dev-Yukine/Kurasuta"
  },
  "bugs": {
    "url": "https://github.com/Dev-Yukine/Kurasuta"
  },
  "author": "DevYukine",
  "license": "MIT",
  "private": false,
  "dependencies": {
    "discord.js": "discordjs/discord.js#3393/head",
    "node-fetch": "^2.6.0",
    "veza": "^1.1.0"
  },
  "devDependencies": {
    "@types/node": "^12.7.3",
    "@types/node-fetch": "^2.5.0",
    "@types/ws": "^6.0.3",
    "fs-nextra": "^0.4.5",
    "gulp": "^4.0.2",
    "gulp-sourcemaps": "^2.6.5",
    "gulp-typescript": "^5.0.1",
    "merge2": "^1.2.3",
    "tslint": "^5.19.0",
    "tslint-config-fire": "^1.0.1",
    "typescript": "^3.6.2"
  }
}
<|MERGE_RESOLUTION|>--- conflicted
+++ resolved
@@ -1,10 +1,6 @@
 {
   "name": "kurasuta",
-<<<<<<< HEAD
   "version": "1.1.4",
-=======
-  "version": "1.1.3-next2",
->>>>>>> c1e07897
   "description": "A Custom discord.js Sharding Library inspired by eris-sharder.",
   "main": "dist/index.js",
   "typings": "typings/index.d.ts",
@@ -22,7 +18,7 @@
   "license": "MIT",
   "private": false,
   "dependencies": {
-    "discord.js": "discordjs/discord.js#3393/head",
+    "discord.js": "discordjs/discord.js",
     "node-fetch": "^2.6.0",
     "veza": "^1.1.0"
   },
@@ -39,4 +35,4 @@
     "tslint-config-fire": "^1.0.1",
     "typescript": "^3.6.2"
   }
-}
+}