--- conflicted
+++ resolved
@@ -31,19 +31,11 @@
 	public async init() {
 		const shardUtil = ((this.client.shard as any) as ShardClientUtil);
 		await shardUtil.init();
-<<<<<<< HEAD
 		this.client.once('KashimaReady', () => shardUtil.send({ op: IPCEvents.READY, d: this.id }, { receptive: false }));
-		this.client.on('shardReady', (id: number) => shardUtil.send({ op: IPCEvents.SHARDREADY, d: { id: this.id, shardID: id } }, { receptive: false }));
-		this.client.on('reconnecting', (id: number) => shardUtil.send({ op: IPCEvents.SHARDRECONNECT, d: { id: this.id, shardID: id } }, { receptive: false }));
-		this.client.on('resumed', (replayed: number, id: number ) => shardUtil.send({ op: IPCEvents.SHARDRESUMED, d: { id: this.id, shardID: id, replayed } }, { receptive: false }));
-		this.client.on('disconnect', (closeEvent: CloseEvent, id: number) => shardUtil.send({ op: IPCEvents.SHARDDISCONNECT, d: { id: this.id, shardID: id, closeEvent } }, { receptive: false }));
-=======
-		this.client.once('ready', () => shardUtil.send({ op: IPCEvents.READY, d: this.id }, { receptive: false }));
 		this.client.on('shardReady', id => shardUtil.send({ op: IPCEvents.SHARDREADY, d: { id: this.id, shardID: id } }, { receptive: false }));
 		this.client.on('shardReconnecting', id => shardUtil.send({ op: IPCEvents.SHARDRECONNECT, d: { id: this.id, shardID: id } }, { receptive: false }));
 		this.client.on('shardResume', (id, replayed) => shardUtil.send({ op: IPCEvents.SHARDRESUME, d: { id: this.id, shardID: id, replayed } }, { receptive: false }));
 		this.client.on('shardDisconnect', (closeEvent, id) => shardUtil.send({ op: IPCEvents.SHARDDISCONNECT, d: { id: this.id, shardID: id, closeEvent } }, { receptive: false }));
->>>>>>> bcfe8283
 		await this.launch();
 	}
 
