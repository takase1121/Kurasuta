import { EventEmitter } from 'events';
import { Server, NodeMessage } from 'veza';
import { Util } from 'discord.js';
import { ShardingManager } from '..';
import { isMaster } from 'cluster';
import { IPCEvents, SharderEvents } from '../Util/Constants';
import { IPCRequest } from './ClusterIPC';

export class MasterIPC extends EventEmitter {
	[key: string]: any;
	public server: Server;

	constructor(public manager: ShardingManager) {
		super();
		this.server = new Server('Master')
			.on('connect', client => this.emit('debug', `Client Connected: ${client.name}`))
			.on('disconnect', client => this.emit('debug', `Client Disconnected: ${client.name}`))
			.on('error', error => this.emit('error', error))
			.on('message', this._incommingMessage.bind(this));
		if (isMaster) this.server.listen(manager.ipcSocket);
	}

	public async broadcast(code: string) {
		const data = await this.server.broadcast({ op: IPCEvents.EVAL, d: code });
		let errored = data.filter(res => !res.success);
		if (errored.length) {
			errored = errored.map(msg => msg.d);
			const error = errored[0];
			throw Util.makeError(error);
		}
		return data.map(res => res.d) as unknown[];
	}

	private _incommingMessage(message: NodeMessage) {
<<<<<<< HEAD
		if (isNaN(message.data.op)) return;
		const { op }: { op: number } = message.data;
=======
		const { op } = message.data as IPCRequest;
>>>>>>> bcfe8283
		this[`_${IPCEvents[op].toLowerCase()}`](message);
	}

	private _message(message: NodeMessage) {
		const { d } = message.data as IPCRequest;
		this.manager.emit(SharderEvents.MESSAGE, d);
	}

	private async _broadcast(message: NodeMessage) {
		const { d } = message.data;
		try {
			const data = await this.broadcast(d);
			message.reply({ success: true, d: data });
		} catch (error) {
			message.reply({ success: false, d: { name: error.name, message: error.message, stack: error.stack } });
		}
	}

	private _ready(message: NodeMessage) {
		const { d: id } = message.data;
		const cluster = this.manager.clusters.get(id);
		cluster!.emit('ready');
		this._debug(`Cluster ${id} became ready`);
		this.manager.emit(SharderEvents.READY, cluster);
	}

	private _shardready(message: NodeMessage) {
		const { d: { shardID } } = message.data;
		this._debug(`Shard ${shardID} became ready`);
		this.manager.emit(SharderEvents.SHARD_READY, shardID);
	}

	private _shardreconnect(message: NodeMessage) {
		const { d: { shardID } } = message.data;
		this._debug(`Shard ${shardID} tries to reconnect`);
		this.manager.emit(SharderEvents.SHARD_RECONNECT, shardID);
	}

	private _shardresume(message: NodeMessage) {
		const { d: { shardID, replayed } } = message.data;
		this._debug(`Shard ${shardID} resumed connection`);
		this.manager.emit(SharderEvents.SHARD_RESUME, replayed, shardID);
	}

	private _sharddisconnect(message: NodeMessage) {
		const { d: { shardID, closeEvent } } = message.data;
		this._debug(`Shard ${shardID} disconnected!`);
		this.manager.emit(SharderEvents.SHARD_DISCONNECT, closeEvent, shardID);
	}

	private _restart(message: NodeMessage) {
		const { d: clusterID } = message.data;
		return this.manager.restart(clusterID)
			.then(() => message.reply({ success: true }))
			.catch(error => message.reply({ success: false, data: { name: error.name, message: error.message, stack: error.stack } }));
	}

	private async _mastereval(message: NodeMessage) {
		const { d } = message.data;
		try {
			const result = await this.manager.eval(d);
			return message.reply({ success: true, d: result });
		} catch (error) {
			return message.reply({ success: false, d: { name: error.name, message: error.message, stack: error.stack } });
		}
	}

	private async _restartall() {
		await this.manager.restartAll();
	}

	private async _fetchuser(message: NodeMessage) {
		return this._fetch(message, 'const user = this.users.get(\'{id}\'); user ? user.toJSON() : user;');
	}

	private async _fetchguild(message: NodeMessage) {
		return this._fetch(message, 'const guild = this.guilds.get(\'{id}\'); guild ? guild.toJSON() : guild;');
	}

	private _fetchchannel(message: NodeMessage) {
		return this._fetch(message, 'const channel = this.channels.get(\'{id}\'); channel ? channel.toJSON() : channel;');
	}

	private async _fetch(message: NodeMessage, code: string) {
		const { d: id } = message.data;
		const result = await this.broadcast(code.replace('{id}', id));
		const realResult = result.filter(r => r);
		if (realResult.length) {
			return message.reply({ success: true, d: realResult[0] });
		}
		return message.reply({ success: false });
	}

	private _debug(message: string): void {
		this.emit(SharderEvents.DEBUG, message);
	}
}<|MERGE_RESOLUTION|>--- conflicted
+++ resolved
@@ -32,12 +32,8 @@
 	}
 
 	private _incommingMessage(message: NodeMessage) {
-<<<<<<< HEAD
 		if (isNaN(message.data.op)) return;
-		const { op }: { op: number } = message.data;
-=======
 		const { op } = message.data as IPCRequest;
->>>>>>> bcfe8283
 		this[`_${IPCEvents[op].toLowerCase()}`](message);
 	}
 
